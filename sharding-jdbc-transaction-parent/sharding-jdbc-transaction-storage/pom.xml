--- conflicted
+++ resolved
@@ -3,11 +3,7 @@
     <parent>
         <groupId>io.shardingjdbc</groupId>
         <artifactId>sharding-jdbc-transaction-parent</artifactId>
-<<<<<<< HEAD
-        <version>1.5.4.1</version>
-=======
         <version>2.0.0.M1</version>
->>>>>>> 284e7c70
     </parent>
     <artifactId>sharding-jdbc-transaction-storage</artifactId>
     <name>${project.artifactId}</name>
