--- conflicted
+++ resolved
@@ -52,11 +52,7 @@
 import io.shardingsphere.shardingproxy.transport.mysql.packet.command.query.QueryResponsePackets;
 import io.shardingsphere.shardingproxy.transport.mysql.packet.generic.EofPacket;
 import io.shardingsphere.shardingproxy.transport.mysql.packet.generic.OKPacket;
-<<<<<<< HEAD
-import io.shardingsphere.transaction.manager.ShardingTransactionManagerRegistry;
-=======
 import io.shardingsphere.transaction.manager.base.SagaTransactionManager;
->>>>>>> f5a69541
 import io.shardingsphere.transaction.manager.base.executor.SagaSQLExecuteCallback;
 import lombok.Getter;
 import lombok.RequiredArgsConstructor;
@@ -120,11 +116,7 @@
                 sqlExecutePrepareTemplate.getExecuteUnitGroups(routeResult.getRouteUnits(), new ProxyJDBCExecutePrepareCallback(isReturnGeneratedKeys));
         boolean isBASETransaction = TransactionType.BASE == GlobalRegistry.getInstance().getTransactionType()
                 && sqlType == SQLType.DML
-<<<<<<< HEAD
-                && Status.STATUS_NO_TRANSACTION != ShardingTransactionManagerRegistry.getInstance().getShardingTransactionManager(TransactionType.BASE).getStatus();
-=======
                 && Status.STATUS_NO_TRANSACTION != SagaTransactionManager.getInstance().getStatus();
->>>>>>> f5a69541
         SQLExecuteCallback<ExecuteResponseUnit> firstProxySQLExecuteCallback = isBASETransaction ? new ProxySagaSQLExecuteCallback(sqlType, isExceptionThrown)
                 : new FirstProxyJDBCExecuteCallback(sqlType, isExceptionThrown, isReturnGeneratedKeys);
         SQLExecuteCallback<ExecuteResponseUnit> proxySQLExecuteCallback = isBASETransaction ? firstProxySQLExecuteCallback
