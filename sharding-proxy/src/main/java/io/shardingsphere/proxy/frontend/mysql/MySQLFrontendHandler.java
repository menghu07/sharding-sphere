--- conflicted
+++ resolved
@@ -76,40 +76,6 @@
     
     @Override
     protected void executeCommand(final ChannelHandlerContext context, final ByteBuf message) {
-<<<<<<< HEAD
-        new ExecutorGroup(context.channel().id()).getExecutorService().execute(new Runnable() {
-            
-            @Override
-            public void run() {
-                int currentSequenceId = 0;
-                try (MySQLPacketPayload payload = new MySQLPacketPayload(message);
-                     BackendConnection backendConnection = new BackendConnection()) {
-                    int sequenceId = payload.readInt1();
-                    int connectionId = MySQLResultCache.getInstance().getConnection(context.channel().id().asShortText());
-                    CommandPacket commandPacket = CommandPacketFactory.getCommandPacket(sequenceId, connectionId, payload, backendConnection);
-                    Collection<DatabasePacket> packets = commandPacket.execute().getPackets();
-                    for (DatabasePacket each : packets) {
-                        context.writeAndFlush(each);
-                        if (each instanceof OKPacket || each instanceof ErrPacket) {
-                            return;
-                        }
-                    }
-                    currentSequenceId = packets.size();
-                    while (commandPacket.next()) {
-                        // TODO try to use wait notify
-                        while (!context.channel().isWritable()) {
-                            continue;
-                        }
-                        DatabasePacket resultValue = commandPacket.getResultValue();
-                        currentSequenceId = resultValue.getSequenceId();
-                        context.writeAndFlush(resultValue);
-                    }
-                    context.writeAndFlush(new EofPacket(++currentSequenceId));
-                } catch (final SQLException ex) {
-                    context.writeAndFlush(new ErrPacket(++currentSequenceId, ex));
-                } catch (final Exception ex) {
-                    context.writeAndFlush(new ErrPacket(1, ServerErrorCode.ER_STD_UNKNOWN_EXCEPTION, ex.getMessage()));
-=======
         new ExecutorGroup(context.channel().id()).getExecutorService().execute(new CommandExecutor(context, message));
     }
     
@@ -151,7 +117,6 @@
                 // TODO try to use wait notify
                 while (!context.channel().isWritable()) {
                     continue;
->>>>>>> 3c166002
                 }
                 DatabasePacket resultValue = queryCommandPacket.getResultValue();
                 currentSequenceId = resultValue.getSequenceId();
