/*
 * Copyright 2016-2018 shardingsphere.io.
 * <p>
 * Licensed under the Apache License, Version 2.0 (the "License");
 * you may not use this file except in compliance with the License.
 * You may obtain a copy of the License at
 *
 *     http://www.apache.org/licenses/LICENSE-2.0
 *
 * Unless required by applicable law or agreed to in writing, software
 * distributed under the License is distributed on an "AS IS" BASIS,
 * WITHOUT WARRANTIES OR CONDITIONS OF ANY KIND, either express or implied.
 * See the License for the specific language governing permissions and
 * limitations under the License.
 * </p>
 */

package io.shardingsphere.proxy.transport.mysql.packet.command.text.query;

import java.sql.SQLException;

import io.shardingsphere.core.constant.DatabaseType;
import io.shardingsphere.proxy.backend.common.SQLExecuteBackendHandler;
import io.shardingsphere.proxy.backend.common.SQLPacketsBackendHandler;
import io.shardingsphere.proxy.config.RuleRegistry;
import io.shardingsphere.proxy.transaction.AtomikosUserTransaction;
import io.shardingsphere.proxy.transport.common.packet.DatabaseProtocolPacket;
<<<<<<< HEAD
import io.shardingsphere.proxy.transport.mysql.constant.StatusFlag;
=======
import io.shardingsphere.proxy.transport.common.packet.CommandPacketRebuilder;
>>>>>>> 2fc04ee5
import io.shardingsphere.proxy.transport.mysql.packet.MySQLPacketPayload;
import io.shardingsphere.proxy.transport.mysql.packet.command.CommandPacket;
import io.shardingsphere.proxy.transport.mysql.packet.command.CommandPacketType;
import io.shardingsphere.proxy.transport.mysql.packet.command.CommandResponsePackets;
import io.shardingsphere.proxy.transport.mysql.packet.generic.ErrPacket;
import io.shardingsphere.proxy.transport.mysql.packet.generic.OKPacket;
import lombok.extern.slf4j.Slf4j;

/**
 * COM_QUERY command packet.
 * @see <a href="https://dev.mysql.com/doc/internals/en/com-query.html">COM_QUERY</a>
 *
 * @author zhangliang
 * @author linjiaqi
 */
@Slf4j
public final class ComQueryPacket extends CommandPacket implements CommandPacketRebuilder {
    
    private final int connectionId;
    
    private final String sql;
    
    private final SQLExecuteBackendHandler sqlExecuteBackendHandler;
    
    private final SQLPacketsBackendHandler sqlPacketsBackendHandler;
    
    public ComQueryPacket(final int sequenceId, final int connectionId, final MySQLPacketPayload mysqlPacketPayload) {
        super(sequenceId);
        this.connectionId = connectionId;
        sql = mysqlPacketPayload.readStringEOF();
        if (RuleRegistry.getInstance().isWithoutJdbc()) {
            sqlExecuteBackendHandler = null;
            sqlPacketsBackendHandler = new SQLPacketsBackendHandler(this, DatabaseType.MySQL, RuleRegistry.getInstance().isShowSQL());
        } else {
            sqlPacketsBackendHandler = null;
            sqlExecuteBackendHandler = new SQLExecuteBackendHandler(sql, DatabaseType.MySQL, RuleRegistry.getInstance().isShowSQL());
        }
    }
    
    public ComQueryPacket(final int sequenceId, final int connectionId, final String sql) {
        super(sequenceId);
        this.connectionId = connectionId;
        this.sql = sql;
        sqlExecuteBackendHandler = null;
        sqlPacketsBackendHandler = null;
    }
    
    @Override
    public void write(final MySQLPacketPayload mysqlPacketPayload) {
        mysqlPacketPayload.writeInt1(CommandPacketType.COM_QUERY.getValue());
        mysqlPacketPayload.writeStringEOF(sql);
    }
    
    @Override
    public CommandResponsePackets execute() {
        log.debug("COM_QUERY received for Sharding-Proxy: {}", sql);
        try {
            if (doTransactionIntercept()) {
                return new CommandResponsePackets(new OKPacket(1, 0, 0, StatusFlag.SERVER_STATUS_AUTOCOMMIT.getValue(), 0, ""));
            }
        } catch (final Exception ex) {
            return new CommandResponsePackets(new ErrPacket(1, 0, "", "", "" + ex.getMessage()));
        }
        if (RuleRegistry.getInstance().isWithoutJdbc()) {
            return sqlPacketsBackendHandler.execute();
        } else {
            return sqlExecuteBackendHandler.execute();
        }
    }
    
    /**
     * Has more Result value.
     *
     * @return has more result value
     */
    public boolean hasMoreResultValue() {
        try {
            if (RuleRegistry.getInstance().isWithoutJdbc()) {
                return sqlPacketsBackendHandler.hasMoreResultValue();
            } else {
                return sqlExecuteBackendHandler.hasMoreResultValue();
            }
        } catch (final SQLException ex) {
            return false;
        }
    }
    
    /**
     * Get result value.
     *
     * @return database protocol packet
     */
    public DatabaseProtocolPacket getResultValue() {
        if (RuleRegistry.getInstance().isWithoutJdbc()) {
            return sqlPacketsBackendHandler.getResultValue();
        } else {
            return sqlExecuteBackendHandler.getResultValue();
        }
    }
    
    @Override
    public int connectionId() {
        return connectionId;
    }
    
    @Override
    public int sequenceId() {
        return getSequenceId();
    }
    
    @Override
    public String sql() {
        return sql;
    }
    
    @Override
    public CommandPacket rebuild(final Object... params) {
        return new ComQueryPacket((int) params[0], (int) params[1], (String) params[2]);
    }
    
    private boolean doTransactionIntercept() throws Exception {
        if (RuleRegistry.isXaTransaction()) {
            if (isXaBegin()) {
                AtomikosUserTransaction.getInstance().begin();
                return true;
            } else if (isXaCommit()) {
                AtomikosUserTransaction.getInstance().commit();
                return true;
            } else if (isXaRollback()) {
                AtomikosUserTransaction.getInstance().rollback();
                return true;
            }
        }
        return false;
    }
    
    private boolean isXaBegin() {
        return "BEGIN".equalsIgnoreCase(sql) || "START TRANSACTION".equalsIgnoreCase(sql) || "SET AUTOCOMMIT=0".equalsIgnoreCase(sql);
    }
    
    private boolean isXaCommit() {
        return "COMMIT".equalsIgnoreCase(sql);
    }
    
    private boolean isXaRollback() {
        return "ROLLBACK".equalsIgnoreCase(sql);
    }
}<|MERGE_RESOLUTION|>--- conflicted
+++ resolved
@@ -17,26 +17,21 @@
 
 package io.shardingsphere.proxy.transport.mysql.packet.command.text.query;
 
-import java.sql.SQLException;
-
 import io.shardingsphere.core.constant.DatabaseType;
 import io.shardingsphere.proxy.backend.common.SQLExecuteBackendHandler;
 import io.shardingsphere.proxy.backend.common.SQLPacketsBackendHandler;
 import io.shardingsphere.proxy.config.RuleRegistry;
 import io.shardingsphere.proxy.transaction.AtomikosUserTransaction;
+import io.shardingsphere.proxy.transport.common.packet.CommandPacketRebuilder;
 import io.shardingsphere.proxy.transport.common.packet.DatabaseProtocolPacket;
-<<<<<<< HEAD
-import io.shardingsphere.proxy.transport.mysql.constant.StatusFlag;
-=======
-import io.shardingsphere.proxy.transport.common.packet.CommandPacketRebuilder;
->>>>>>> 2fc04ee5
 import io.shardingsphere.proxy.transport.mysql.packet.MySQLPacketPayload;
 import io.shardingsphere.proxy.transport.mysql.packet.command.CommandPacket;
 import io.shardingsphere.proxy.transport.mysql.packet.command.CommandPacketType;
 import io.shardingsphere.proxy.transport.mysql.packet.command.CommandResponsePackets;
 import io.shardingsphere.proxy.transport.mysql.packet.generic.ErrPacket;
-import io.shardingsphere.proxy.transport.mysql.packet.generic.OKPacket;
 import lombok.extern.slf4j.Slf4j;
+
+import java.sql.SQLException;
 
 /**
  * COM_QUERY command packet.
@@ -87,9 +82,7 @@
     public CommandResponsePackets execute() {
         log.debug("COM_QUERY received for Sharding-Proxy: {}", sql);
         try {
-            if (doTransactionIntercept()) {
-                return new CommandResponsePackets(new OKPacket(1, 0, 0, StatusFlag.SERVER_STATUS_AUTOCOMMIT.getValue(), 0, ""));
-            }
+            doTransactionIntercept();
         } catch (final Exception ex) {
             return new CommandResponsePackets(new ErrPacket(1, 0, "", "", "" + ex.getMessage()));
         }
