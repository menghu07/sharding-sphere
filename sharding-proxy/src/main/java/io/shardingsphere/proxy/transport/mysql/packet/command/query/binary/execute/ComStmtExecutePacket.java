/*
 * Copyright 2016-2018 shardingsphere.io.
 * <p>
 * Licensed under the Apache License, Version 2.0 (the "License");
 * you may not use this file except in compliance with the License.
 * You may obtain a copy of the License at
 *
 *     http://www.apache.org/licenses/LICENSE-2.0
 *
 * Unless required by applicable law or agreed to in writing, software
 * distributed under the License is distributed on an "AS IS" BASIS,
 * WITHOUT WARRANTIES OR CONDITIONS OF ANY KIND, either express or implied.
 * See the License for the specific language governing permissions and
 * limitations under the License.
 * </p>
 */

package io.shardingsphere.proxy.transport.mysql.packet.command.query.binary.execute;

import com.google.common.base.Optional;
import com.google.common.base.Preconditions;
import io.shardingsphere.core.constant.DatabaseType;
import io.shardingsphere.proxy.backend.BackendHandler;
import io.shardingsphere.proxy.backend.BackendHandlerFactory;
import io.shardingsphere.proxy.backend.ResultPacket;
import io.shardingsphere.proxy.backend.jdbc.connection.BackendConnection;
import io.shardingsphere.proxy.config.ProxyContext;
import io.shardingsphere.proxy.frontend.common.FrontendHandler;
import io.shardingsphere.proxy.transport.common.packet.DatabasePacket;
import io.shardingsphere.proxy.transport.mysql.constant.ColumnType;
import io.shardingsphere.proxy.transport.mysql.constant.NewParametersBoundFlag;
import io.shardingsphere.proxy.transport.mysql.constant.ServerErrorCode;
import io.shardingsphere.proxy.transport.mysql.packet.MySQLPacketPayload;
import io.shardingsphere.proxy.transport.mysql.packet.command.CommandResponsePackets;
import io.shardingsphere.proxy.transport.mysql.packet.command.query.QueryCommandPacket;
import io.shardingsphere.proxy.transport.mysql.packet.command.query.binary.BinaryStatement;
import io.shardingsphere.proxy.transport.mysql.packet.command.query.binary.BinaryStatementParameterType;
import io.shardingsphere.proxy.transport.mysql.packet.command.query.binary.BinaryStatementRegistry;
import io.shardingsphere.proxy.transport.mysql.packet.command.query.binary.execute.protocol.BinaryProtocolValue;
import io.shardingsphere.proxy.transport.mysql.packet.command.query.binary.execute.protocol.BinaryProtocolValueFactory;
import io.shardingsphere.proxy.transport.mysql.packet.generic.ErrPacket;
import lombok.Getter;
import lombok.extern.slf4j.Slf4j;

import java.sql.SQLException;
import java.util.ArrayList;
import java.util.List;

/**
 * COM_STMT_EXECUTE command packet.
 * 
 * @see <a href="https://dev.mysql.com/doc/internals/en/com-stmt-execute.html">COM_STMT_EXECUTE</a>
 *
 * @author zhangyonglun
 */
@Slf4j
public final class ComStmtExecutePacket implements QueryCommandPacket {
    
    private static final int ITERATION_COUNT = 1;
    
    private static final int NULL_BITMAP_OFFSET = 0;
    
    @Getter
    private final int sequenceId;
    
    private final int statementId;
    
    private final BinaryStatement binaryStatement;
    
    private final int flags;
    
    private final NullBitmap nullBitmap;
    
    private final NewParametersBoundFlag newParametersBoundFlag;
    
    private final List<Object> parameters;
    
    private final BackendHandler backendHandler;
    
<<<<<<< HEAD
    public ComStmtExecutePacket(final int sequenceId, final int connectionId, final MySQLPacketPayload payload, final BackendConnection backendConnection) throws SQLException {
=======
    public ComStmtExecutePacket(final int sequenceId, final int connectionId, final MySQLPacketPayload payload, final BackendConnection backendConnection, final FrontendHandler frontendHandler) {
>>>>>>> 3843a50a
        this.sequenceId = sequenceId;
        statementId = payload.readInt4();
        binaryStatement = BinaryStatementRegistry.getInstance().getBinaryStatement(statementId);
        flags = payload.readInt1();
        Preconditions.checkArgument(ITERATION_COUNT == payload.readInt4());
        int parametersCount = binaryStatement.getParametersCount();
        nullBitmap = new NullBitmap(parametersCount, NULL_BITMAP_OFFSET);
        for (int i = 0; i < nullBitmap.getNullBitmap().length; i++) {
            nullBitmap.getNullBitmap()[i] = payload.readInt1();
        }
        newParametersBoundFlag = NewParametersBoundFlag.valueOf(payload.readInt1());
        if (NewParametersBoundFlag.PARAMETER_TYPE_EXIST == newParametersBoundFlag) {
            binaryStatement.setParameterTypes(getParameterTypes(payload, parametersCount));
        }
        parameters = getParameters(payload, parametersCount);
        backendHandler = BackendHandlerFactory.newBinaryProtocolInstance(connectionId, sequenceId, binaryStatement.getSql(), parameters, backendConnection, 
                DatabaseType.MySQL, frontendHandler);
    }
    
    private List<BinaryStatementParameterType> getParameterTypes(final MySQLPacketPayload payload, final int parametersCount) {
        List<BinaryStatementParameterType> result = new ArrayList<>(parametersCount);
        for (int parameterIndex = 0; parameterIndex < parametersCount; parameterIndex++) {
            ColumnType columnType = ColumnType.valueOf(payload.readInt1());
            int unsignedFlag = payload.readInt1();
            result.add(new BinaryStatementParameterType(columnType, unsignedFlag));
        }
        return result;
    }
    
    private List<Object> getParameters(final MySQLPacketPayload payload, final int parametersCount) throws SQLException {
        List<Object> result = new ArrayList<>(parametersCount);
        for (int parameterIndex = 0; parameterIndex < parametersCount; parameterIndex++) {
            BinaryProtocolValue binaryProtocolValue = BinaryProtocolValueFactory.getBinaryProtocolValue(binaryStatement.getParameterTypes().get(parameterIndex).getColumnType());
            result.add(nullBitmap.isNullParameter(parameterIndex) ? null : binaryProtocolValue.read(payload));
        }
        return result;
    }
    
    @Override
    public void write(final MySQLPacketPayload payload) {
        payload.writeInt4(statementId);
        payload.writeInt1(flags);
        payload.writeInt4(ITERATION_COUNT);
        for (int each : nullBitmap.getNullBitmap()) {
            payload.writeInt1(each);
        }
        payload.writeInt1(newParametersBoundFlag.getValue());
        int count = 0;
        for (Object each : parameters) {
            BinaryStatementParameterType parameterType = binaryStatement.getParameterTypes().get(count);
            payload.writeInt1(parameterType.getColumnType().getValue());
            payload.writeInt1(parameterType.getUnsignedFlag());
            payload.writeStringLenenc(null == each ? "" : each.toString());
            count++;
        }
    }
    
    @Override
    public Optional<CommandResponsePackets> execute() {
        log.debug("COM_STMT_EXECUTE received for Sharding-Proxy: {}", statementId);
        if (ProxyContext.getInstance().isCircuitBreak()) {
            return Optional.of(new CommandResponsePackets(new ErrPacket(1, ServerErrorCode.ER_CIRCUIT_BREAK_MODE)));
        }
        return Optional.of(backendHandler.execute());
    }
    
    @Override
    public boolean next() throws SQLException {
        return backendHandler.next();
    }
    
    @Override
    public DatabasePacket getResultValue() throws SQLException {
        ResultPacket resultPacket = backendHandler.getResultValue();
        return new BinaryResultSetRowPacket(resultPacket.getSequenceId(), resultPacket.getColumnCount(), resultPacket.getData(), resultPacket.getColumnTypes());
    }
}<|MERGE_RESOLUTION|>--- conflicted
+++ resolved
@@ -77,11 +77,7 @@
     
     private final BackendHandler backendHandler;
     
-<<<<<<< HEAD
-    public ComStmtExecutePacket(final int sequenceId, final int connectionId, final MySQLPacketPayload payload, final BackendConnection backendConnection) throws SQLException {
-=======
-    public ComStmtExecutePacket(final int sequenceId, final int connectionId, final MySQLPacketPayload payload, final BackendConnection backendConnection, final FrontendHandler frontendHandler) {
->>>>>>> 3843a50a
+    public ComStmtExecutePacket(final int sequenceId, final int connectionId, final MySQLPacketPayload payload, final BackendConnection backendConnection, final FrontendHandler frontendHandler) throws SQLException {
         this.sequenceId = sequenceId;
         statementId = payload.readInt4();
         binaryStatement = BinaryStatementRegistry.getInstance().getBinaryStatement(statementId);
