--- conflicted
+++ resolved
@@ -28,10 +28,6 @@
 import io.shardingsphere.core.rule.ProxyAuthority;
 import io.shardingsphere.core.rule.ShardingRule;
 import io.shardingsphere.core.yaml.proxy.YamlProxyConfiguration;
-<<<<<<< HEAD
-import io.shardingsphere.core.rule.DataSourceParameter;
-=======
->>>>>>> 92415844
 import io.shardingsphere.proxy.metadata.ProxyShardingMetaData;
 import lombok.Getter;
 
@@ -53,33 +49,31 @@
  */
 @Getter
 public final class RuleRegistry {
-    
+
     private static final int MAX_EXECUTOR_THREADS = Runtime.getRuntime().availableProcessors() * 2;
-    
+
     private static final RuleRegistry INSTANCE = new RuleRegistry();
-    
+
     private final Map<String, DataSource> dataSourceMap;
-    
+
     private final ShardingRule shardingRule;
-    
+
     private final MasterSlaveRule masterSlaveRule;
-    
+
     private final ShardingMetaData shardingMetaData;
-    
+
     private final boolean isOnlyMasterSlave;
-    
+
     private final ListeningExecutorService executorService = MoreExecutors.listeningDecorator(Executors.newFixedThreadPool(MAX_EXECUTOR_THREADS));
-    
+
     private final String proxyMode;
-    
+
     private final boolean showSQL;
-    
-<<<<<<< HEAD
+
+    private final TransactionType transactionType;
+
     private final ProxyAuthority proxyAuthority;
-=======
-    private final TransactionType transactionType;
->>>>>>> 92415844
-    
+
     private RuleRegistry() {
         YamlProxyConfiguration yamlProxyConfiguration;
         try {
@@ -100,26 +94,7 @@
         if (!isOnlyMasterSlave) {
             shardingMetaData.init(shardingRule);
         }
-<<<<<<< HEAD
         proxyAuthority = yamlProxyConfiguration.getProxyAuthority();
-    }
-    
-    private DataSource getDataSource(final DataSourceParameter dataSourceParameter) {
-        HikariConfig config = new HikariConfig();
-        config.setDriverClassName("com.mysql.jdbc.Driver");
-        config.setJdbcUrl(dataSourceParameter.getUrl());
-        config.setUsername(dataSourceParameter.getUsername());
-        config.setPassword(dataSourceParameter.getPassword());
-        config.setAutoCommit(dataSourceParameter.getAutoCommit());
-        config.setConnectionTimeout(dataSourceParameter.getConnectionTimeout());
-        config.setIdleTimeout(dataSourceParameter.getIdleTimeout());
-        config.setMaxLifetime(dataSourceParameter.getMaxLifetime());
-        config.setMaximumPoolSize(dataSourceParameter.getMaximumPoolSize());
-        config.addDataSourceProperty("useServerPrepStmts", "true");
-        config.addDataSourceProperty("cachePrepStmts", "true");
-        return new HikariDataSource(config);
-=======
->>>>>>> 92415844
     }
     
     /**
