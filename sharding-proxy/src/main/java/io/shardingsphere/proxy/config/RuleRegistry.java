/*
 * Copyright 2016-2018 shardingsphere.io.
 * <p>
 * Licensed under the Apache License, Version 2.0 (the "License");
 * you may not use this file except in compliance with the License.
 * You may obtain a copy of the License at
 *
 *     http://www.apache.org/licenses/LICENSE-2.0
 *
 * Unless required by applicable law or agreed to in writing, software
 * distributed under the License is distributed on an "AS IS" BASIS,
 * WITHOUT WARRANTIES OR CONDITIONS OF ANY KIND, either express or implied.
 * See the License for the specific language governing permissions and
 * limitations under the License.
 * </p>
 */

package io.shardingsphere.proxy.config;

import com.google.common.util.concurrent.ListeningExecutorService;
import com.google.common.util.concurrent.MoreExecutors;
import com.zaxxer.hikari.HikariConfig;
import com.zaxxer.hikari.HikariDataSource;
import io.shardingsphere.core.constant.ShardingProperties;
import io.shardingsphere.core.constant.ShardingPropertiesConstant;
import io.shardingsphere.core.exception.ShardingException;
import io.shardingsphere.core.metadata.ShardingMetaData;
import io.shardingsphere.core.rule.MasterSlaveRule;
import io.shardingsphere.core.rule.ShardingRule;
import io.shardingsphere.core.yaml.proxy.YamlProxyConfiguration;
import io.shardingsphere.core.yaml.sharding.DataSourceParameter;
import io.shardingsphere.proxy.metadata.ProxyShardingMetaData;
import lombok.Getter;

import javax.sql.DataSource;
import java.io.File;
import java.io.IOException;
import java.util.Collections;
import java.util.HashMap;
import java.util.Map;
import java.util.Properties;
import java.util.concurrent.Executors;

/**
 * Sharding rule registry.
 *
 * @author zhangliang
 * @author zhangyonglun
 * @author panjuan
 * @author wangkai
 */
@Getter
public final class RuleRegistry {
    public static final boolean WITHOUT_JDBC = true;
    
    private static final int MAX_EXECUTOR_THREADS = Runtime.getRuntime().availableProcessors() * 2;
    
    private static final RuleRegistry INSTANCE = new RuleRegistry();
    
    private final Map<String, DataSource> dataSourceMap;
    
    private Map<String, HikariConfig> dataSourceConfigurationMap;
    
    private final ShardingRule shardingRule;
    
    private final MasterSlaveRule masterSlaveRule;
    
    private final ShardingMetaData shardingMetaData;
    
    private final boolean isOnlyMasterSlave;
    
    private final ListeningExecutorService executorService = MoreExecutors.listeningDecorator(Executors.newFixedThreadPool(MAX_EXECUTOR_THREADS));
    
    private final String proxyMode;
    
    private final boolean showSQL;
    
    private RuleRegistry() {
        YamlProxyConfiguration yamlProxyConfiguration;
        try {
            yamlProxyConfiguration = YamlProxyConfiguration.unmarshal(new File(getClass().getResource("/conf/config.yaml").getFile()));
        } catch (final IOException ex) {
            throw new ShardingException(ex);
        }
        dataSourceConfigurationMap = new HashMap<>(128, 1);
        dataSourceMap = new HashMap<>(128, 1);
        Map<String, DataSourceParameter> dataSourceParameters = yamlProxyConfiguration.getDataSources();
<<<<<<< HEAD
        for (String each : dataSourceParameters.keySet()) {
            if (WITHOUT_JDBC) {
                dataSourceConfigurationMap.put(each, getDataSourceConfiguration(dataSourceParameters.get(each)));
            }
            dataSourceMap.put(each, getDataSource(dataSourceParameters.get(each)));
=======
        for (Map.Entry<String, DataSourceParameter> entry : dataSourceParameters.entrySet()) {
            dataSourceMap.put(entry.getKey(), getDataSource(entry.getValue()));
>>>>>>> c1fdad62
        }
        shardingRule = yamlProxyConfiguration.obtainShardingRule(Collections.<String>emptyList());
        masterSlaveRule = yamlProxyConfiguration.obtainMasterSlaveRule();
        isOnlyMasterSlave = shardingRule.getTableRules().isEmpty() && !masterSlaveRule.getMasterDataSourceName().isEmpty();
        Properties properties = yamlProxyConfiguration.getShardingRule().getProps();
        ShardingProperties shardingProperties = new ShardingProperties(null == properties ? new Properties() : properties);
        proxyMode = shardingProperties.getValue(ShardingPropertiesConstant.PROXY_MODE);
        showSQL = shardingProperties.getValue(ShardingPropertiesConstant.SQL_SHOW);
        shardingMetaData = new ProxyShardingMetaData(executorService, dataSourceMap);
        if (!isOnlyMasterSlave) {
            shardingMetaData.init(shardingRule);
        }
        
    }
    
    private HikariConfig getDataSourceConfiguration(final DataSourceParameter dataSourceParameter) {
        HikariConfig config = new HikariConfig();
        config.setDriverClassName("com.mysql.jdbc.Driver");
        config.setJdbcUrl(dataSourceParameter.getUrl());
        config.setUsername(dataSourceParameter.getUsername());
        config.setPassword(dataSourceParameter.getPassword());
        config.setAutoCommit(dataSourceParameter.getAutoCommit());
        config.setConnectionTimeout(dataSourceParameter.getConnectionTimeout());
        config.setIdleTimeout(dataSourceParameter.getIdleTimeout());
        config.setMaxLifetime(dataSourceParameter.getMaxLifetime());
        config.setMaximumPoolSize(dataSourceParameter.getMaximumPoolSize());
        config.addDataSourceProperty("useServerPrepStmts", "true");
        config.addDataSourceProperty("cachePrepStmts", "true");
        return config;
    }
    
    private DataSource getDataSource(final DataSourceParameter dataSourceParameter) {
        return new HikariDataSource(getDataSourceConfiguration(dataSourceParameter));
    }
    
    /**
     * Get instance of sharding rule registry.
     *
     * @return instance of sharding rule registry
     */
    public static RuleRegistry getInstance() {
        return INSTANCE;
    }
}<|MERGE_RESOLUTION|>--- conflicted
+++ resolved
@@ -52,7 +52,7 @@
 @Getter
 public final class RuleRegistry {
     public static final boolean WITHOUT_JDBC = true;
-    
+
     private static final int MAX_EXECUTOR_THREADS = Runtime.getRuntime().availableProcessors() * 2;
     
     private static final RuleRegistry INSTANCE = new RuleRegistry();
@@ -60,7 +60,7 @@
     private final Map<String, DataSource> dataSourceMap;
     
     private Map<String, HikariConfig> dataSourceConfigurationMap;
-    
+
     private final ShardingRule shardingRule;
     
     private final MasterSlaveRule masterSlaveRule;
@@ -70,9 +70,9 @@
     private final boolean isOnlyMasterSlave;
     
     private final ListeningExecutorService executorService = MoreExecutors.listeningDecorator(Executors.newFixedThreadPool(MAX_EXECUTOR_THREADS));
-    
+
     private final String proxyMode;
-    
+
     private final boolean showSQL;
     
     private RuleRegistry() {
@@ -85,16 +85,13 @@
         dataSourceConfigurationMap = new HashMap<>(128, 1);
         dataSourceMap = new HashMap<>(128, 1);
         Map<String, DataSourceParameter> dataSourceParameters = yamlProxyConfiguration.getDataSources();
-<<<<<<< HEAD
+        for (Map.Entry<String, DataSourceParameter> entry : dataSourceParameters.entrySet()) {
+            dataSourceMap.put(entry.getKey(), getDataSource(entry.getValue()));
         for (String each : dataSourceParameters.keySet()) {
             if (WITHOUT_JDBC) {
                 dataSourceConfigurationMap.put(each, getDataSourceConfiguration(dataSourceParameters.get(each)));
             }
             dataSourceMap.put(each, getDataSource(dataSourceParameters.get(each)));
-=======
-        for (Map.Entry<String, DataSourceParameter> entry : dataSourceParameters.entrySet()) {
-            dataSourceMap.put(entry.getKey(), getDataSource(entry.getValue()));
->>>>>>> c1fdad62
         }
         shardingRule = yamlProxyConfiguration.obtainShardingRule(Collections.<String>emptyList());
         masterSlaveRule = yamlProxyConfiguration.obtainMasterSlaveRule();
@@ -107,10 +104,10 @@
         if (!isOnlyMasterSlave) {
             shardingMetaData.init(shardingRule);
         }
-        
+
     }
     
-    private HikariConfig getDataSourceConfiguration(final DataSourceParameter dataSourceParameter) {
+    private DataSource getDataSource(final DataSourceParameter dataSourceParameter) {
         HikariConfig config = new HikariConfig();
         config.setDriverClassName("com.mysql.jdbc.Driver");
         config.setJdbcUrl(dataSourceParameter.getUrl());
@@ -123,11 +120,7 @@
         config.setMaximumPoolSize(dataSourceParameter.getMaximumPoolSize());
         config.addDataSourceProperty("useServerPrepStmts", "true");
         config.addDataSourceProperty("cachePrepStmts", "true");
-        return config;
-    }
-    
-    private DataSource getDataSource(final DataSourceParameter dataSourceParameter) {
-        return new HikariDataSource(getDataSourceConfiguration(dataSourceParameter));
+        return new HikariDataSource(config);
     }
     
     /**
