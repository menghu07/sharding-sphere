/*
 * Copyright 2016-2018 shardingsphere.io.
 * <p>
 * Licensed under the Apache License, Version 2.0 (the "License");
 * you may not use this file except in compliance with the License.
 * You may obtain a copy of the License at
 *
 *     http://www.apache.org/licenses/LICENSE-2.0
 *
 * Unless required by applicable law or agreed to in writing, software
 * distributed under the License is distributed on an "AS IS" BASIS,
 * WITHOUT WARRANTIES OR CONDITIONS OF ANY KIND, either express or implied.
 * See the License for the specific language governing permissions and
 * limitations under the License.
 * </p>
 */

package io.shardingsphere.core.jdbc.core.statement;

import com.google.common.base.Optional;
<<<<<<< HEAD
import io.shardingsphere.core.constant.SQLType;
import io.shardingsphere.core.event.ShardingEventBusInstance;
import io.shardingsphere.core.event.merger.MergeEvent;
import io.shardingsphere.core.event.routing.RoutingEvent;
import io.shardingsphere.core.executor.sql.execute.result.StreamQueryResult;
import io.shardingsphere.core.executor.StatementExecutor;
=======
import io.shardingsphere.core.constant.ConnectionMode;
import io.shardingsphere.core.constant.DatabaseType;
import io.shardingsphere.core.constant.SQLType;
import io.shardingsphere.core.executor.ShardingExecuteGroup;
import io.shardingsphere.core.executor.sql.SQLExecuteUnit;
import io.shardingsphere.core.executor.sql.execute.SQLExecuteTemplate;
import io.shardingsphere.core.executor.sql.execute.result.MemoryQueryResult;
import io.shardingsphere.core.executor.sql.execute.result.StreamQueryResult;
import io.shardingsphere.core.executor.sql.prepare.SQLExecutePrepareCallback;
import io.shardingsphere.core.executor.sql.prepare.SQLExecutePrepareTemplate;
import io.shardingsphere.core.executor.statement.ConnectionStrictlyStatementExecutor;
import io.shardingsphere.core.executor.statement.MemoryStrictlyStatementExecutor;
import io.shardingsphere.core.executor.statement.StatementExecuteUnit;
import io.shardingsphere.core.executor.statement.StatementExecutor;
>>>>>>> e535a38b
import io.shardingsphere.core.jdbc.adapter.AbstractStatementAdapter;
import io.shardingsphere.core.jdbc.core.ShardingContext;
import io.shardingsphere.core.jdbc.core.connection.ShardingConnection;
import io.shardingsphere.core.jdbc.core.resultset.GeneratedKeysResultSet;
import io.shardingsphere.core.jdbc.core.resultset.ShardingResultSet;
import io.shardingsphere.core.jdbc.metadata.JDBCTableMetaDataConnectionManager;
import io.shardingsphere.core.merger.MergeEngine;
import io.shardingsphere.core.merger.MergeEngineFactory;
import io.shardingsphere.core.merger.QueryResult;
import io.shardingsphere.core.metadata.table.executor.TableMetaDataLoader;
import io.shardingsphere.core.parsing.parser.sql.dal.DALStatement;
import io.shardingsphere.core.parsing.parser.sql.dml.insert.InsertStatement;
import io.shardingsphere.core.parsing.parser.sql.dql.DQLStatement;
import io.shardingsphere.core.parsing.parser.sql.dql.select.SelectStatement;
import io.shardingsphere.core.routing.SQLRouteResult;
import io.shardingsphere.core.routing.StatementRoutingEngine;
import io.shardingsphere.core.routing.router.sharding.GeneratedKey;
import lombok.AccessLevel;
import lombok.Getter;

import java.sql.ResultSet;
import java.sql.SQLException;
import java.sql.Statement;
import java.util.ArrayList;
import java.util.Collection;
import java.util.List;

/**
 * Statement that support sharding.
 *
 * @author gaohongtao
 * @author caohao
 * @author zhangliang
 * @author zhaojun
 * @author panjuan
 */
@Getter
public final class ShardingStatement extends AbstractStatementAdapter {
    
    private final ShardingConnection connection;
    
    private StatementExecutor statementExecutor;
    
    @Getter(AccessLevel.NONE)
    private boolean returnGeneratedKeys;
    
    @Getter(AccessLevel.NONE)
    private SQLRouteResult routeResult;
    
    @Getter(AccessLevel.NONE)
    private ResultSet currentResultSet;
    
    public ShardingStatement(final ShardingConnection connection) {
        this(connection, ResultSet.TYPE_FORWARD_ONLY, ResultSet.CONCUR_READ_ONLY, ResultSet.HOLD_CURSORS_OVER_COMMIT);
    }
    
    public ShardingStatement(final ShardingConnection connection, final int resultSetType, final int resultSetConcurrency) {
        this(connection, resultSetType, resultSetConcurrency, ResultSet.HOLD_CURSORS_OVER_COMMIT);
    }
    
    public ShardingStatement(final ShardingConnection connection, final int resultSetType, final int resultSetConcurrency, final int resultSetHoldability) {
        super(Statement.class);
        this.connection = connection;
        this.statementExecutor = new StatementExecutor(resultSetType, resultSetConcurrency, resultSetHoldability, connection);
    }
    
    @Override
    public ResultSet executeQuery(final String sql) throws SQLException {
        ResultSet result;
        try {
            clearPrevious();
            sqlRoute(sql);
            initStatementExecutor();
            MergeEngine mergeEngine = MergeEngineFactory.newInstance(
<<<<<<< HEAD
                    connection.getShardingDataSource().getShardingContext().getShardingRule(), statementExecutor.executeQuery(),
                    routeResult.getSqlStatement(), connection.getShardingDataSource().getShardingContext().getMetaData().getTable());
            result = new ShardingResultSet(statementExecutor.getResultSets(), merge(mergeEngine), this);
=======
                connection.getShardingDataSource().getShardingContext().getShardingRule(), getQueryResults(resultSets),
                routeResult.getSqlStatement(), connection.getShardingDataSource().getShardingContext().getMetaData().getTable());
            result = new ShardingResultSet(resultSets, mergeEngine.merge(), this);
>>>>>>> e535a38b
        } finally {
            currentResultSet = null;
        }
        currentResultSet = result;
        return result;
    }
    
    @Override
    public int executeUpdate(final String sql) throws SQLException {
        try {
            clearPrevious();
            sqlRoute(sql);
            initStatementExecutor();
            return statementExecutor.executeUpdate();
        } finally {
            refreshTableMetaData();
            currentResultSet = null;
        }
    }
    
    @Override
    public int executeUpdate(final String sql, final int autoGeneratedKeys) throws SQLException {
        if (RETURN_GENERATED_KEYS == autoGeneratedKeys) {
            returnGeneratedKeys = true;
        }
        try {
            clearPrevious();
            sqlRoute(sql);
            initStatementExecutor();
            return statementExecutor.executeUpdate(autoGeneratedKeys);
        } finally {
            currentResultSet = null;
        }
    }
    
    @Override
    public int executeUpdate(final String sql, final int[] columnIndexes) throws SQLException {
        returnGeneratedKeys = true;
        try {
            clearPrevious();
            sqlRoute(sql);
            initStatementExecutor();
            return statementExecutor.executeUpdate(columnIndexes);
        } finally {
            currentResultSet = null;
        }
    }
    
    @Override
    public int executeUpdate(final String sql, final String[] columnNames) throws SQLException {
        returnGeneratedKeys = true;
        try {
            clearPrevious();
            sqlRoute(sql);
            initStatementExecutor();
            return statementExecutor.executeUpdate(columnNames);
        } finally {
            currentResultSet = null;
        }
    }
    
    @Override
    public boolean execute(final String sql) throws SQLException {
        try {
            clearPrevious();
            sqlRoute(sql);
            initStatementExecutor();
            return statementExecutor.execute();
        } finally {
            refreshTableMetaData();
            currentResultSet = null;
        }
    }
    
    @Override
    public boolean execute(final String sql, final int autoGeneratedKeys) throws SQLException {
        if (RETURN_GENERATED_KEYS == autoGeneratedKeys) {
            returnGeneratedKeys = true;
        }
        try {
            clearPrevious();
            sqlRoute(sql);
            initStatementExecutor();
            return statementExecutor.execute(autoGeneratedKeys);
        } finally {
            currentResultSet = null;
        }
    }
    
    @Override
    public boolean execute(final String sql, final int[] columnIndexes) throws SQLException {
        returnGeneratedKeys = true;
        try {
            clearPrevious();
            sqlRoute(sql);
            initStatementExecutor();
            return statementExecutor.execute(columnIndexes);
        } finally {
            currentResultSet = null;
        }
    }
    
    @Override
    public boolean execute(final String sql, final String[] columnNames) throws SQLException {
        returnGeneratedKeys = true;
        try {
            clearPrevious();
            sqlRoute(sql);
            initStatementExecutor();
            return statementExecutor.execute(columnNames);
        } finally {
            currentResultSet = null;
        }
    }
    
<<<<<<< HEAD
    @Override
    public ResultSet getGeneratedKeys() throws SQLException {
        Optional<GeneratedKey> generatedKey = getGeneratedKey();
        if (returnGeneratedKeys && generatedKey.isPresent()) {
            return new GeneratedKeysResultSet(routeResult.getGeneratedKey().getGeneratedKeys().iterator(), generatedKey.get().getColumn().getName(), this);
        }
        if (1 == getRoutedStatements().size()) {
            return getRoutedStatements().iterator().next().getGeneratedKeys();
        }
        return new GeneratedKeysResultSet();
=======
    private StatementExecutor getStatementExecutor() throws SQLException {
        DatabaseType databaseType = connection.getShardingDataSource().getShardingContext().getDatabaseType();
        SQLExecuteTemplate sqlExecuteTemplate = new SQLExecuteTemplate(connection.getShardingDataSource().getShardingContext().getExecuteEngine());
        if (ConnectionMode.MEMORY_STRICTLY == connection.getShardingDataSource().getShardingContext().getConnectionMode()) {
            return new MemoryStrictlyStatementExecutor(databaseType, routeResult.getSqlStatement().getType(), sqlExecuteTemplate, getExecuteUnitsForMemoryStrictly());
        }
        return new ConnectionStrictlyStatementExecutor(databaseType, routeResult.getSqlStatement().getType(), sqlExecuteTemplate, getExecuteUnitsForConnectionStrictly());
>>>>>>> e535a38b
    }
    
    private Optional<GeneratedKey> getGeneratedKey() {
        if (null != routeResult && routeResult.getSqlStatement() instanceof InsertStatement) {
            return Optional.fromNullable(routeResult.getGeneratedKey());
        }
        return Optional.absent();
    }
    
    @Override
    public ResultSet getResultSet() throws SQLException {
        if (null != currentResultSet) {
            return currentResultSet;
        }
        if (1 == statementExecutor.getStatements().size() && routeResult.getSqlStatement() instanceof DQLStatement) {
            currentResultSet = statementExecutor.getStatements().iterator().next().getResultSet();
            return currentResultSet;
        }
        List<ResultSet> resultSets = new ArrayList<>(statementExecutor.getStatements().size());
        List<QueryResult> queryResults = new ArrayList<>(statementExecutor.getStatements().size());
        for (Statement each : statementExecutor.getStatements()) {
            ResultSet resultSet = each.getResultSet();
            resultSets.add(resultSet);
            queryResults.add(new StreamQueryResult(resultSet));
        }
        if (routeResult.getSqlStatement() instanceof SelectStatement || routeResult.getSqlStatement() instanceof DALStatement) {
            MergeEngine mergeEngine = MergeEngineFactory.newInstance(
                    connection.getShardingDataSource().getShardingContext().getShardingRule(), queryResults, routeResult.getSqlStatement(), 
                    connection.getShardingDataSource().getShardingContext().getMetaData().getTable());
            currentResultSet = new ShardingResultSet(resultSets, merge(mergeEngine), this);
        }
        return currentResultSet;
    }
    
    private void initStatementExecutor() throws SQLException {
        statementExecutor.init(routeResult);
        replayMethodForStatements();
    }
    
    private void replayMethodForStatements() {
        for (Statement each : statementExecutor.getStatements()) {
            replayMethodsInvocation(each);
        }
    }
    
    private void sqlRoute(final String sql) {
        ShardingContext shardingContext = connection.getShardingDataSource().getShardingContext();
<<<<<<< HEAD
        RoutingEvent event = new RoutingEvent(sql);
        ShardingEventBusInstance.getInstance().post(event);
        try {
            routeResult = new StatementRoutingEngine(shardingContext.getShardingRule(),
                    shardingContext.getMetaData().getTable(), shardingContext.getDatabaseType(), shardingContext.isShowSQL(), shardingContext.getMetaData().getDataSource()).route(sql);
            // CHECKSTYLE:OFF
        } catch (final Exception ex) {
            // CHECKSTYLE:ON
            event.setExecuteFailure(ex);
            ShardingEventBusInstance.getInstance().post(event);
            throw ex;
        }
        event.setExecuteSuccess();
        ShardingEventBusInstance.getInstance().post(event);
=======
        routeResult = new StatementRoutingEngine(shardingContext.getShardingRule(),
            shardingContext.getMetaData().getTable(), shardingContext.getDatabaseType(), shardingContext.isShowSQL(), shardingContext.getMetaData().getDataSource()).route(sql);
>>>>>>> e535a38b
    }
    
    // TODO refresh table meta data by SQL parse result
    private void refreshTableMetaData() throws SQLException {
        if (null != routeResult && null != connection && SQLType.DDL == routeResult.getSqlStatement().getType() && !routeResult.getSqlStatement().getTables().isEmpty()) {
            String logicTableName = routeResult.getSqlStatement().getTables().getSingleTableName();
            TableMetaDataLoader tableMetaDataLoader = new TableMetaDataLoader(connection.getShardingDataSource().getShardingContext().getMetaData().getDataSource(),
<<<<<<< HEAD
                    connection.getShardingDataSource().getShardingContext().getExecuteEngine(), new JDBCTableMetaDataConnectionManager(connection.getShardingDataSource().getDataSourceMap()),
                    connection.getShardingDataSource().getShardingContext().getMaxConnectionsSizePerQuery());
=======
                connection.getShardingDataSource().getShardingContext().getExecuteEngine(), new JDBCTableMetaDataConnectionManager(connection.getShardingDataSource().getDataSourceMap()),
                connection.getShardingDataSource().getShardingContext().getMaxConnectionsSizePerQuery());
>>>>>>> e535a38b
            connection.getShardingDataSource().getShardingContext().getMetaData().getTable().put(
                logicTableName, tableMetaDataLoader.load(logicTableName, connection.getShardingDataSource().getShardingContext().getShardingRule()));
        }
    }
    
<<<<<<< HEAD
    private MergedResult merge(final MergeEngine mergeEngine) throws SQLException {
        MergeEvent event = new MergeEvent();
        try {
            ShardingEventBusInstance.getInstance().post(event);
            MergedResult result = mergeEngine.merge();
            event.setExecuteSuccess();
            ShardingEventBusInstance.getInstance().post(event);
            return result;
            // CHECKSTYLE:OFF
        } catch (final Exception ex) {
            // CHECKSTYLE:ON
            event.setExecuteFailure(ex);
            ShardingEventBusInstance.getInstance().post(event);
            throw ex;
        }
    }
    
    private void clearPrevious() throws SQLException {
        statementExecutor.clear();
    }
    
    @Override
    public int getResultSetType() {
        return statementExecutor.getResultSetType();
    }
    
    @Override
    public int getResultSetConcurrency() {
        return statementExecutor.getResultSetConcurrency();
    }
    
    @Override
    public int getResultSetHoldability() {
        return statementExecutor.getResultSetHoldability();
    }
    
    @Override
    public Collection<Statement> getRoutedStatements() {
        return statementExecutor.getStatements();
    }
}
=======
    @Override
    public ResultSet getGeneratedKeys() throws SQLException {
        Optional<GeneratedKey> generatedKey = getGeneratedKey();
        if (returnGeneratedKeys && generatedKey.isPresent()) {
            return new GeneratedKeysResultSet(routeResult.getGeneratedKey().getGeneratedKeys().iterator(), generatedKey.get().getColumn().getName(), this);
        }
        if (1 == getRoutedStatements().size()) {
            return getRoutedStatements().iterator().next().getGeneratedKeys();
        }
        return new GeneratedKeysResultSet();
    }
    
    private Optional<GeneratedKey> getGeneratedKey() {
        if (null != routeResult && routeResult.getSqlStatement() instanceof InsertStatement) {
            return Optional.fromNullable(routeResult.getGeneratedKey());
        }
        return Optional.absent();
    }
    
    @Override
    public ResultSet getResultSet() throws SQLException {
        if (null != currentResultSet) {
            return currentResultSet;
        }
        if (1 == routedStatements.size() && routeResult.getSqlStatement() instanceof DQLStatement) {
            currentResultSet = routedStatements.iterator().next().getResultSet();
            return currentResultSet;
        }
        List<ResultSet> resultSets = new ArrayList<>(routedStatements.size());
        List<QueryResult> queryResults = new ArrayList<>(routedStatements.size());
        for (Statement each : routedStatements) {
            ResultSet resultSet = each.getResultSet();
            resultSets.add(resultSet);
            queryResults.add(new StreamQueryResult(resultSet));
        }
        if (routeResult.getSqlStatement() instanceof SelectStatement || routeResult.getSqlStatement() instanceof DALStatement) {
            MergeEngine mergeEngine = MergeEngineFactory.newInstance(
                connection.getShardingDataSource().getShardingContext().getShardingRule(), queryResults, routeResult.getSqlStatement(),
                connection.getShardingDataSource().getShardingContext().getMetaData().getTable());
            currentResultSet = new ShardingResultSet(resultSets, mergeEngine.merge(), this);
        }
        return currentResultSet;
    }
}
>>>>>>> e535a38b
<|MERGE_RESOLUTION|>--- conflicted
+++ resolved
@@ -18,29 +18,9 @@
 package io.shardingsphere.core.jdbc.core.statement;
 
 import com.google.common.base.Optional;
-<<<<<<< HEAD
 import io.shardingsphere.core.constant.SQLType;
-import io.shardingsphere.core.event.ShardingEventBusInstance;
-import io.shardingsphere.core.event.merger.MergeEvent;
-import io.shardingsphere.core.event.routing.RoutingEvent;
+import io.shardingsphere.core.executor.StatementExecutor;
 import io.shardingsphere.core.executor.sql.execute.result.StreamQueryResult;
-import io.shardingsphere.core.executor.StatementExecutor;
-=======
-import io.shardingsphere.core.constant.ConnectionMode;
-import io.shardingsphere.core.constant.DatabaseType;
-import io.shardingsphere.core.constant.SQLType;
-import io.shardingsphere.core.executor.ShardingExecuteGroup;
-import io.shardingsphere.core.executor.sql.SQLExecuteUnit;
-import io.shardingsphere.core.executor.sql.execute.SQLExecuteTemplate;
-import io.shardingsphere.core.executor.sql.execute.result.MemoryQueryResult;
-import io.shardingsphere.core.executor.sql.execute.result.StreamQueryResult;
-import io.shardingsphere.core.executor.sql.prepare.SQLExecutePrepareCallback;
-import io.shardingsphere.core.executor.sql.prepare.SQLExecutePrepareTemplate;
-import io.shardingsphere.core.executor.statement.ConnectionStrictlyStatementExecutor;
-import io.shardingsphere.core.executor.statement.MemoryStrictlyStatementExecutor;
-import io.shardingsphere.core.executor.statement.StatementExecuteUnit;
-import io.shardingsphere.core.executor.statement.StatementExecutor;
->>>>>>> e535a38b
 import io.shardingsphere.core.jdbc.adapter.AbstractStatementAdapter;
 import io.shardingsphere.core.jdbc.core.ShardingContext;
 import io.shardingsphere.core.jdbc.core.connection.ShardingConnection;
@@ -104,7 +84,7 @@
     public ShardingStatement(final ShardingConnection connection, final int resultSetType, final int resultSetConcurrency, final int resultSetHoldability) {
         super(Statement.class);
         this.connection = connection;
-        this.statementExecutor = new StatementExecutor(resultSetType, resultSetConcurrency, resultSetHoldability, connection);
+        this.statementExecutor = new StatementExecutor(connection.getShardingDataSource().getDatabaseType(), resultSetType, resultSetConcurrency, resultSetHoldability, connection);
     }
     
     @Override
@@ -115,15 +95,9 @@
             sqlRoute(sql);
             initStatementExecutor();
             MergeEngine mergeEngine = MergeEngineFactory.newInstance(
-<<<<<<< HEAD
                     connection.getShardingDataSource().getShardingContext().getShardingRule(), statementExecutor.executeQuery(),
                     routeResult.getSqlStatement(), connection.getShardingDataSource().getShardingContext().getMetaData().getTable());
-            result = new ShardingResultSet(statementExecutor.getResultSets(), merge(mergeEngine), this);
-=======
-                connection.getShardingDataSource().getShardingContext().getShardingRule(), getQueryResults(resultSets),
-                routeResult.getSqlStatement(), connection.getShardingDataSource().getShardingContext().getMetaData().getTable());
-            result = new ShardingResultSet(resultSets, mergeEngine.merge(), this);
->>>>>>> e535a38b
+            result = new ShardingResultSet(statementExecutor.getResultSets(), mergeEngine.merge(), this);
         } finally {
             currentResultSet = null;
         }
@@ -237,35 +211,6 @@
         } finally {
             currentResultSet = null;
         }
-    }
-    
-<<<<<<< HEAD
-    @Override
-    public ResultSet getGeneratedKeys() throws SQLException {
-        Optional<GeneratedKey> generatedKey = getGeneratedKey();
-        if (returnGeneratedKeys && generatedKey.isPresent()) {
-            return new GeneratedKeysResultSet(routeResult.getGeneratedKey().getGeneratedKeys().iterator(), generatedKey.get().getColumn().getName(), this);
-        }
-        if (1 == getRoutedStatements().size()) {
-            return getRoutedStatements().iterator().next().getGeneratedKeys();
-        }
-        return new GeneratedKeysResultSet();
-=======
-    private StatementExecutor getStatementExecutor() throws SQLException {
-        DatabaseType databaseType = connection.getShardingDataSource().getShardingContext().getDatabaseType();
-        SQLExecuteTemplate sqlExecuteTemplate = new SQLExecuteTemplate(connection.getShardingDataSource().getShardingContext().getExecuteEngine());
-        if (ConnectionMode.MEMORY_STRICTLY == connection.getShardingDataSource().getShardingContext().getConnectionMode()) {
-            return new MemoryStrictlyStatementExecutor(databaseType, routeResult.getSqlStatement().getType(), sqlExecuteTemplate, getExecuteUnitsForMemoryStrictly());
-        }
-        return new ConnectionStrictlyStatementExecutor(databaseType, routeResult.getSqlStatement().getType(), sqlExecuteTemplate, getExecuteUnitsForConnectionStrictly());
->>>>>>> e535a38b
-    }
-    
-    private Optional<GeneratedKey> getGeneratedKey() {
-        if (null != routeResult && routeResult.getSqlStatement() instanceof InsertStatement) {
-            return Optional.fromNullable(routeResult.getGeneratedKey());
-        }
-        return Optional.absent();
     }
     
     @Override
@@ -288,7 +233,7 @@
             MergeEngine mergeEngine = MergeEngineFactory.newInstance(
                     connection.getShardingDataSource().getShardingContext().getShardingRule(), queryResults, routeResult.getSqlStatement(), 
                     connection.getShardingDataSource().getShardingContext().getMetaData().getTable());
-            currentResultSet = new ShardingResultSet(resultSets, merge(mergeEngine), this);
+            currentResultSet = new ShardingResultSet(resultSets, mergeEngine.merge(), this);
         }
         return currentResultSet;
     }
@@ -306,25 +251,8 @@
     
     private void sqlRoute(final String sql) {
         ShardingContext shardingContext = connection.getShardingDataSource().getShardingContext();
-<<<<<<< HEAD
-        RoutingEvent event = new RoutingEvent(sql);
-        ShardingEventBusInstance.getInstance().post(event);
-        try {
-            routeResult = new StatementRoutingEngine(shardingContext.getShardingRule(),
-                    shardingContext.getMetaData().getTable(), shardingContext.getDatabaseType(), shardingContext.isShowSQL(), shardingContext.getMetaData().getDataSource()).route(sql);
-            // CHECKSTYLE:OFF
-        } catch (final Exception ex) {
-            // CHECKSTYLE:ON
-            event.setExecuteFailure(ex);
-            ShardingEventBusInstance.getInstance().post(event);
-            throw ex;
-        }
-        event.setExecuteSuccess();
-        ShardingEventBusInstance.getInstance().post(event);
-=======
         routeResult = new StatementRoutingEngine(shardingContext.getShardingRule(),
             shardingContext.getMetaData().getTable(), shardingContext.getDatabaseType(), shardingContext.isShowSQL(), shardingContext.getMetaData().getDataSource()).route(sql);
->>>>>>> e535a38b
     }
     
     // TODO refresh table meta data by SQL parse result
@@ -332,33 +260,10 @@
         if (null != routeResult && null != connection && SQLType.DDL == routeResult.getSqlStatement().getType() && !routeResult.getSqlStatement().getTables().isEmpty()) {
             String logicTableName = routeResult.getSqlStatement().getTables().getSingleTableName();
             TableMetaDataLoader tableMetaDataLoader = new TableMetaDataLoader(connection.getShardingDataSource().getShardingContext().getMetaData().getDataSource(),
-<<<<<<< HEAD
                     connection.getShardingDataSource().getShardingContext().getExecuteEngine(), new JDBCTableMetaDataConnectionManager(connection.getShardingDataSource().getDataSourceMap()),
                     connection.getShardingDataSource().getShardingContext().getMaxConnectionsSizePerQuery());
-=======
-                connection.getShardingDataSource().getShardingContext().getExecuteEngine(), new JDBCTableMetaDataConnectionManager(connection.getShardingDataSource().getDataSourceMap()),
-                connection.getShardingDataSource().getShardingContext().getMaxConnectionsSizePerQuery());
->>>>>>> e535a38b
             connection.getShardingDataSource().getShardingContext().getMetaData().getTable().put(
-                logicTableName, tableMetaDataLoader.load(logicTableName, connection.getShardingDataSource().getShardingContext().getShardingRule()));
-        }
-    }
-    
-<<<<<<< HEAD
-    private MergedResult merge(final MergeEngine mergeEngine) throws SQLException {
-        MergeEvent event = new MergeEvent();
-        try {
-            ShardingEventBusInstance.getInstance().post(event);
-            MergedResult result = mergeEngine.merge();
-            event.setExecuteSuccess();
-            ShardingEventBusInstance.getInstance().post(event);
-            return result;
-            // CHECKSTYLE:OFF
-        } catch (final Exception ex) {
-            // CHECKSTYLE:ON
-            event.setExecuteFailure(ex);
-            ShardingEventBusInstance.getInstance().post(event);
-            throw ex;
+                    logicTableName, tableMetaDataLoader.load(logicTableName, connection.getShardingDataSource().getShardingContext().getShardingRule()));
         }
     }
     
@@ -385,8 +290,7 @@
     public Collection<Statement> getRoutedStatements() {
         return statementExecutor.getStatements();
     }
-}
-=======
+    
     @Override
     public ResultSet getGeneratedKeys() throws SQLException {
         Optional<GeneratedKey> generatedKey = getGeneratedKey();
@@ -405,30 +309,4 @@
         }
         return Optional.absent();
     }
-    
-    @Override
-    public ResultSet getResultSet() throws SQLException {
-        if (null != currentResultSet) {
-            return currentResultSet;
-        }
-        if (1 == routedStatements.size() && routeResult.getSqlStatement() instanceof DQLStatement) {
-            currentResultSet = routedStatements.iterator().next().getResultSet();
-            return currentResultSet;
-        }
-        List<ResultSet> resultSets = new ArrayList<>(routedStatements.size());
-        List<QueryResult> queryResults = new ArrayList<>(routedStatements.size());
-        for (Statement each : routedStatements) {
-            ResultSet resultSet = each.getResultSet();
-            resultSets.add(resultSet);
-            queryResults.add(new StreamQueryResult(resultSet));
-        }
-        if (routeResult.getSqlStatement() instanceof SelectStatement || routeResult.getSqlStatement() instanceof DALStatement) {
-            MergeEngine mergeEngine = MergeEngineFactory.newInstance(
-                connection.getShardingDataSource().getShardingContext().getShardingRule(), queryResults, routeResult.getSqlStatement(),
-                connection.getShardingDataSource().getShardingContext().getMetaData().getTable());
-            currentResultSet = new ShardingResultSet(resultSets, mergeEngine.merge(), this);
-        }
-        return currentResultSet;
-    }
 }
->>>>>>> e535a38b
