/*
 * Copyright 2016-2018 shardingsphere.io.
 * <p>
 * Licensed under the Apache License, Version 2.0 (the "License");
 * you may not use this file except in compliance with the License.
 * You may obtain a copy of the License at
 *
 *     http://www.apache.org/licenses/LICENSE-2.0
 *
 * Unless required by applicable law or agreed to in writing, software
 * distributed under the License is distributed on an "AS IS" BASIS,
 * WITHOUT WARRANTIES OR CONDITIONS OF ANY KIND, either express or implied.
 * See the License for the specific language governing permissions and
 * limitations under the License.
 * </p>
 */

package io.shardingsphere.core.executor.sql.execute;

import com.google.common.eventbus.EventBus;
import io.shardingsphere.core.constant.DatabaseType;
import io.shardingsphere.core.constant.SQLType;
import io.shardingsphere.core.event.ShardingEventBusInstance;
<<<<<<< HEAD
import io.shardingsphere.core.event.executor.sql.SQLExecutionEvent;
import io.shardingsphere.core.event.executor.sql.SQLExecutionEventFactory;
import io.shardingsphere.core.executor.ShardingExecuteCallback;
import io.shardingsphere.core.executor.ShardingGroupExecuteCallback;
import io.shardingsphere.core.executor.StatementExecuteUnit;
=======
import io.shardingsphere.core.event.executor.SQLExecutionEvent;
import io.shardingsphere.core.event.executor.SQLExecutionEventFactory;
import io.shardingsphere.core.executor.ShardingExecuteCallback;
import io.shardingsphere.core.executor.ShardingGroupExecuteCallback;
import io.shardingsphere.core.executor.sql.SQLExecuteUnit;
>>>>>>> e535a38b
import io.shardingsphere.core.executor.sql.execute.threadlocal.ExecutorDataMap;
import io.shardingsphere.core.executor.sql.execute.threadlocal.ExecutorExceptionHandler;
import io.shardingsphere.core.metadata.datasource.DataSourceMetaData;
import io.shardingsphere.core.metadata.datasource.DataSourceMetaDataFactory;
import lombok.RequiredArgsConstructor;

import java.sql.SQLException;
import java.util.Collection;
import java.util.LinkedList;
import java.util.List;
import java.util.Map;

/**
 * Statement execute callback interface.
 *
 * @author gaohongtao
 * @author zhangliang
 *
 * @param <T> class type of return value
 */
@RequiredArgsConstructor
public abstract class SQLExecuteCallback<T> implements ShardingExecuteCallback<StatementExecuteUnit, T>, ShardingGroupExecuteCallback<StatementExecuteUnit, T> {
    
    private final DatabaseType databaseType;
    
    private final SQLType sqlType;
    
    private final boolean isExceptionThrown;
    
    private final Map<String, Object> dataMap;
    
    private final EventBus shardingEventBus = ShardingEventBusInstance.getInstance();
    
    @Override
    public final T execute(final StatementExecuteUnit input) throws SQLException {
        return execute0(input);
    }
    
    @Override
    public final Collection<T> execute(final Collection<StatementExecuteUnit> statementExecuteUnits) throws SQLException {
        Collection<T> result = new LinkedList<>();
        for (StatementExecuteUnit each : statementExecuteUnits) {
            result.add(execute0(each));
        }
        return result;
    }
    
    private T execute0(final StatementExecuteUnit statementExecuteUnit) throws SQLException {
        ExecutorExceptionHandler.setExceptionThrown(isExceptionThrown);
        ExecutorDataMap.setDataMap(dataMap);
<<<<<<< HEAD
        List<SQLExecutionEvent> events = new LinkedList<>();
        for (List<Object> each : statementExecuteUnit.getRouteUnit().getSqlUnit().getParameterSets()) {
            SQLExecutionEvent event = SQLExecutionEventFactory.createEvent(sqlType, statementExecuteUnit, each);
            events.add(event);
            shardingEventBus.post(event);
        }
        try {
            T result = executeSQL(statementExecuteUnit);
            for (SQLExecutionEvent each : events) {
                each.setExecuteSuccess();
                shardingEventBus.post(each);
=======
        List<List<Object>> parameterSets = sqlExecuteUnit.getRouteUnit().getSqlUnit().getParameterSets();
        DataSourceMetaData dataSourceMetaData = DataSourceMetaDataFactory.newInstance(databaseType, sqlExecuteUnit.getStatement().getConnection().getMetaData().getURL());
        for (List<Object> each : parameterSets) {
            shardingEventBus.post(SQLExecutionEventFactory.createEvent(sqlType, sqlExecuteUnit, each, dataSourceMetaData));
        }
        try {
            T result = executeSQL(sqlExecuteUnit);
            for (List<Object> each : parameterSets) {
                SQLExecutionEvent finishEvent = SQLExecutionEventFactory.createEvent(sqlType, sqlExecuteUnit, each, dataSourceMetaData);
                finishEvent.setExecuteSuccess();
                shardingEventBus.post(finishEvent);
>>>>>>> e535a38b
            }
            return result;
        } catch (final SQLException ex) {
            for (List<Object> each : parameterSets) {
                SQLExecutionEvent finishEvent = SQLExecutionEventFactory.createEvent(sqlType, sqlExecuteUnit, each, dataSourceMetaData);
                finishEvent.setExecuteFailure(ex);
                shardingEventBus.post(finishEvent);
            }
            ExecutorExceptionHandler.handleException(ex);
            return null;
        }
    }
    
    protected abstract T executeSQL(StatementExecuteUnit statementExecuteUnit) throws SQLException;
}<|MERGE_RESOLUTION|>--- conflicted
+++ resolved
@@ -21,19 +21,11 @@
 import io.shardingsphere.core.constant.DatabaseType;
 import io.shardingsphere.core.constant.SQLType;
 import io.shardingsphere.core.event.ShardingEventBusInstance;
-<<<<<<< HEAD
-import io.shardingsphere.core.event.executor.sql.SQLExecutionEvent;
-import io.shardingsphere.core.event.executor.sql.SQLExecutionEventFactory;
-import io.shardingsphere.core.executor.ShardingExecuteCallback;
-import io.shardingsphere.core.executor.ShardingGroupExecuteCallback;
-import io.shardingsphere.core.executor.StatementExecuteUnit;
-=======
 import io.shardingsphere.core.event.executor.SQLExecutionEvent;
 import io.shardingsphere.core.event.executor.SQLExecutionEventFactory;
 import io.shardingsphere.core.executor.ShardingExecuteCallback;
 import io.shardingsphere.core.executor.ShardingGroupExecuteCallback;
-import io.shardingsphere.core.executor.sql.SQLExecuteUnit;
->>>>>>> e535a38b
+import io.shardingsphere.core.executor.StatementExecuteUnit;
 import io.shardingsphere.core.executor.sql.execute.threadlocal.ExecutorDataMap;
 import io.shardingsphere.core.executor.sql.execute.threadlocal.ExecutorExceptionHandler;
 import io.shardingsphere.core.metadata.datasource.DataSourceMetaData;
@@ -68,8 +60,8 @@
     private final EventBus shardingEventBus = ShardingEventBusInstance.getInstance();
     
     @Override
-    public final T execute(final StatementExecuteUnit input) throws SQLException {
-        return execute0(input);
+    public final T execute(final StatementExecuteUnit statementExecuteUnit) throws SQLException {
+        return execute0(statementExecuteUnit);
     }
     
     @Override
@@ -84,36 +76,28 @@
     private T execute0(final StatementExecuteUnit statementExecuteUnit) throws SQLException {
         ExecutorExceptionHandler.setExceptionThrown(isExceptionThrown);
         ExecutorDataMap.setDataMap(dataMap);
-<<<<<<< HEAD
-        List<SQLExecutionEvent> events = new LinkedList<>();
-        for (List<Object> each : statementExecuteUnit.getRouteUnit().getSqlUnit().getParameterSets()) {
-            SQLExecutionEvent event = SQLExecutionEventFactory.createEvent(sqlType, statementExecuteUnit, each);
-            events.add(event);
-            shardingEventBus.post(event);
+        List<List<Object>> parameterSets = statementExecuteUnit.getRouteUnit().getSqlUnit().getParameterSets();
+        System.err.println("!!!!");
+        System.err.println(statementExecuteUnit.getStatement());
+        System.err.println(statementExecuteUnit.getStatement().getConnection());
+        System.err.println(statementExecuteUnit.getStatement().getConnection().getMetaData());
+        System.err.println(statementExecuteUnit.getStatement().getConnection().getMetaData().getURL());
+    
+        DataSourceMetaData dataSourceMetaData = DataSourceMetaDataFactory.newInstance(databaseType, statementExecuteUnit.getStatement().getConnection().getMetaData().getURL());
+        for (List<Object> each : parameterSets) {
+            shardingEventBus.post(SQLExecutionEventFactory.createEvent(sqlType, statementExecuteUnit, each, dataSourceMetaData));
         }
         try {
             T result = executeSQL(statementExecuteUnit);
-            for (SQLExecutionEvent each : events) {
-                each.setExecuteSuccess();
-                shardingEventBus.post(each);
-=======
-        List<List<Object>> parameterSets = sqlExecuteUnit.getRouteUnit().getSqlUnit().getParameterSets();
-        DataSourceMetaData dataSourceMetaData = DataSourceMetaDataFactory.newInstance(databaseType, sqlExecuteUnit.getStatement().getConnection().getMetaData().getURL());
-        for (List<Object> each : parameterSets) {
-            shardingEventBus.post(SQLExecutionEventFactory.createEvent(sqlType, sqlExecuteUnit, each, dataSourceMetaData));
-        }
-        try {
-            T result = executeSQL(sqlExecuteUnit);
             for (List<Object> each : parameterSets) {
-                SQLExecutionEvent finishEvent = SQLExecutionEventFactory.createEvent(sqlType, sqlExecuteUnit, each, dataSourceMetaData);
+                SQLExecutionEvent finishEvent = SQLExecutionEventFactory.createEvent(sqlType, statementExecuteUnit, each, dataSourceMetaData);
                 finishEvent.setExecuteSuccess();
                 shardingEventBus.post(finishEvent);
->>>>>>> e535a38b
             }
             return result;
         } catch (final SQLException ex) {
             for (List<Object> each : parameterSets) {
-                SQLExecutionEvent finishEvent = SQLExecutionEventFactory.createEvent(sqlType, sqlExecuteUnit, each, dataSourceMetaData);
+                SQLExecutionEvent finishEvent = SQLExecutionEventFactory.createEvent(sqlType, statementExecuteUnit, each, dataSourceMetaData);
                 finishEvent.setExecuteFailure(ex);
                 shardingEventBus.post(finishEvent);
             }
